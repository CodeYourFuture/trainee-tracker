use std::{collections::BTreeMap, process::exit};

use anyhow::{Context, anyhow};
use chrono::NaiveDate;
use indexmap::IndexMap;
use maplit::btreemap;
use octocrab::Octocrab;
use regex::Regex;
use trainee_tracker::{
    Error,
    config::{CourseSchedule, CourseScheduleWithRegisterSheetId},
    course::{get_descriptor_id_for_pr, match_prs_to_assignments},
    newtypes::Region,
<<<<<<< HEAD
    octocrab::{all_pages, octocrab_for_token},
=======
    octocrab::octocrab_for_token,
    pr_comments::{PullRequest, close_existing_comments, leave_tagged_comment},
>>>>>>> b09a83e8
    prs::get_prs,
};

const ARBITRARY_REGION: Region = Region(String::new());

#[tokio::main]
async fn main() {
    let Ok([_argv0, pr_url]) = <[_; _]>::try_from(std::env::args().collect::<Vec<_>>()) else {
        eprintln!("Expected one arg - PR URL");
        exit(1);
    };
    let pr = PullRequest::from_html_url(&pr_url).expect("Failed to parse PR URL");

    // TODO: Fetch this from classplanner or somewhere when we have access to a useful API.
    let known_region_aliases = KnownRegions(btreemap! {
        "Cape Town" => vec!["South Africa", "SouthAfrica", "ZA", "ZA Cape Town"],
        "Glasgow" => vec!["Scotland"],
        "London" => vec![],
        "North West" => vec!["NW", "Manchester"],
        "Sheffield" => vec![],
        "West Midlands" => vec!["WM", "WestMidlands", "West-Midlands", "Birmingham"],
    });

    let github_token =
        std::env::var("GH_TOKEN").expect("GH_TOKEN wasn't set - must be set to a GitHub API token");
    let octocrab = octocrab_for_token(github_token).expect("Failed to get octocrab");

    let course_schedule = make_fake_course_schedule(pr.repo.clone());

    let course = CourseScheduleWithRegisterSheetId {
        name: "itp".to_owned(),
        register_sheet_id: "".to_owned(),
        course_schedule,
    };
    let result = validate_pr(
        &octocrab,
        course,
        &pr.repo,
        &pr.org,
        pr.number,
        &known_region_aliases,
    )
    .await
    .expect("Failed to validate PR");

    const PR_METADATA_VALIDATOR_LABEL: &str = "pr-metadata-validator";

    let message = match &result {
        ValidationResult::Ok => {
            if let Err(err) =
                close_existing_comments(&octocrab, &pr, PR_METADATA_VALIDATOR_LABEL).await
            {
                eprintln!("Failed to close existing comments: {:?}", err);
            }
            exit(0);
        }
        ValidationResult::CouldNotMatch => COULD_NOT_MATCH_COMMENT,
        ValidationResult::BodyTemplateNotFilledOut => BODY_TEMPLATE_NOT_FILLED_IN_COMMENT,
        ValidationResult::BadTitleFormat { reason } => {
            &format!("{}{}", BAD_TITLE_COMMENT_PREFIX, reason)
        }
        ValidationResult::UnknownRegion => UNKNOWN_REGION_COMMENT,
        ValidationResult::WrongFiles {
            expected_files_pattern,
        } => &format!("{}`{}`", WRONG_FILES, expected_files_pattern),
        ValidationResult::NoFiles => NO_FILES,
    };

    let full_message = format!(
        "{message}\n\nIf this PR is not coursework, please add the NotCoursework label (and message on Slack in #cyf-curriculum or it will probably not be noticed).\n\nIf this PR needs reviewed, please add the 'Needs Review' label to this PR after you have resolved the issues listed above."
    );
    eprintln!("{}", full_message);
    leave_tagged_comment(
        &octocrab,
        &pr,
        &[PR_METADATA_VALIDATOR_LABEL, &result.to_string()],
        full_message,
    )
    .await
    .expect("Failed to create comment with validation error");
    let remove_label_response = octocrab
        .issues(&pr.org, &pr.repo)
        .remove_label(pr.number, "Needs Review")
        .await;
    match remove_label_response {
        Ok(_) => {
            println!(
                "Found issues for PR #{}, notified and removed label",
                pr.number
            );
        }
        Err(octocrab::Error::GitHub { source, .. }) if source.status_code == 404 => {
            println!(
                "Found issues for PR #{}, notified and label already removed",
                pr.number
            );
            // The only time this API 404s is if the label is already removed. Continue without error.
        }
        err => {
            eprintln!("Error removing label: {:?}", err);
        }
    };
    exit(2);
}

const COULD_NOT_MATCH_COMMENT: &str = r#"Your PR couldn't be matched to an assignment in this module.

Please check its title is in the correct format, and that you only have one PR per assignment."#;

const BODY_TEMPLATE_NOT_FILLED_IN_COMMENT: &str = r#"Your PR description contained template fields which weren't filled in.

Check you've ticked everything in the self checklist, and that any sections which prompt you to fill in an answer are either filled in or removed."#;

const BAD_TITLE_COMMENT_PREFIX: &str = r#"Your PR's title isn't in the expected format.

Please check the expected title format, and update yours to match.

Reason: "#;

const UNKNOWN_REGION_COMMENT: &str = r#"Your PR's title didn't contain a known region.

Please check the expected title format, and make sure your region is in the correct place and spelled correctly."#;

<<<<<<< HEAD
const WRONG_FILES: &str = r#"The changed files in this PR don't match what is expected for this task.

Please check that you committed the right files for the task, and that there are no accidentally committed files from other sprints.

Please review the changed files tab at the top of the page, we are only expecting changes in this directory: "#;

const NO_FILES: &str = r#"This PR is missing any submitted files.

Please check that you committed the right files and pushed to the repository"#;

=======
#[derive(strum_macros::Display)]
>>>>>>> b09a83e8
enum ValidationResult {
    Ok,
    BodyTemplateNotFilledOut,
    CouldNotMatch,
    BadTitleFormat { reason: String },
    UnknownRegion,
    WrongFiles { expected_files_pattern: String },
    NoFiles,
}

async fn validate_pr(
    octocrab: &Octocrab,
    course_schedule: CourseScheduleWithRegisterSheetId,
    module_name: &str,
    github_org_name: &str,
    pr_number: u64,
    known_region_aliases: &KnownRegions,
) -> Result<ValidationResult, Error> {
    let course = course_schedule
        .with_assignments(octocrab, github_org_name)
        .await
        .map_err(|err| err.context("Failed to get assignments"))?;

    let module_prs = get_prs(octocrab, github_org_name, module_name, false)
        .await
        .map_err(|err| err.context("Failed to get PRs"))?;
    let pr_in_question = module_prs
        .iter()
        .find(|pr| pr.number == pr_number)
        .ok_or_else(|| {
            anyhow!(
                "Failed to find PR {} in list of PRs for module {}",
                pr_number,
                module_name
            )
        })?
        .clone();

    if pr_in_question.labels.contains("NotCoursework") {
        return Ok(ValidationResult::Ok);
    }

    let user_prs: Vec<_> = module_prs
        .into_iter()
        .filter(|pr| pr.author == pr_in_question.author)
        .collect();
    let matched = match_prs_to_assignments(
        &course.modules[module_name],
        user_prs,
        Vec::new(),
        &ARBITRARY_REGION,
    )
    .map_err(|err| err.context("Failed to match PRs to assignments"))?;

    for pr in matched.unknown_prs {
        if pr.number == pr_number {
            return Ok(ValidationResult::CouldNotMatch);
        }
    }

    let title_sections: Vec<&str> = pr_in_question.title.split("|").collect();
    if title_sections.len() != 5 {
        return Ok(ValidationResult::BadTitleFormat {
            reason: "Wrong number of parts separated by |s".to_owned(),
        });
    }

    if !known_region_aliases.is_known_ignoring_case(title_sections[0].trim()) {
        return Ok(ValidationResult::UnknownRegion);
    }

    // TODO: Validate cohorts when they're known (1)
    let sprint_regex = Regex::new(r"^(S|s)print \d+$").unwrap();
    let sprint_section = title_sections[3].trim();
    if !sprint_regex.is_match(sprint_section) {
        return Ok(ValidationResult::BadTitleFormat {
            reason: format!(
                "Sprint part ({}) doesn't match expected format (example: 'Sprint 2', without quotes)",
                sprint_section
            ),
        });
    }

    if pr_in_question.title.to_ascii_uppercase() == pr_in_question.title {
        return Ok(ValidationResult::BadTitleFormat {
            reason: "PR title should not all be in uppercase".to_owned(),
        });
    }

    if pr_in_question.body.contains("Briefly explain your PR.")
        || pr_in_question
            .body
            .contains("Ask any questions you have for your reviewer.")
        || pr_in_question.body.contains("- [ ]")
    {
        return Ok(ValidationResult::BodyTemplateNotFilledOut);
    }

    let pr_assignment_descriptor_id =
        get_descriptor_id_for_pr(&matched.sprints, pr_number).expect("This PR does not exist");
    // This should never error, as a PR by this point in code must have been matched
    // with an assignment, and PR assignments must have an associated issue descriptor

    match check_pr_file_changes(
        octocrab,
        github_org_name,
        module_name,
        pr_number,
        pr_assignment_descriptor_id,
    )
    .await
    {
        Ok(Some(problem)) => Ok(problem),
        Ok(None) => Ok(ValidationResult::Ok),
        Err(err) => Err(err),
    }
}

// Check the changed files in a pull request match what is expected for that sprint task
async fn check_pr_file_changes(
    octocrab: &Octocrab,
    org_name: &str,
    module_name: &str,
    pr_number: u64,
    task_issue_number: u64,
) -> Result<Option<ValidationResult>, Error> {
    // Get the Sprint Task's description of expected changes
    let Ok(task_issue) = octocrab
        .issues(org_name, module_name)
        .get(task_issue_number)
        .await
    else {
        return Ok(Some(ValidationResult::CouldNotMatch)); // Failed to find the right task
    };

    let task_issue_body = task_issue.body.unwrap_or_default();

    let directory_description =
        Regex::new("CHANGE_DIR=(.+)\\n").expect("Known good regex failed to compile");
    let Some(directory_regex_captures) = directory_description.captures(&task_issue_body) else {
        return Ok(None); // There is no match defined for this task, don't do any more checks
    };
    let directory_description_regex = directory_regex_captures
        .get(1)
        .with_context(|| {
            format!(
                "Check CHANGE_DIR declaration in issue {}",
                task_issue.html_url
            )
        })
        .expect("Regex capture failed to return string match")
        .as_str(); // Only allows a single directory for now

    let directory_matcher = Regex::new(directory_description_regex)
        .with_context(|| {
            format!(
                "Check CHANGE_DIR declaration in issue {}",
                task_issue.html_url
            )
        })
        .expect("Failed to compile regex");

    // Get all of the changed files
    let pr_files = all_pages("changed files in pull request", octocrab, async || {
        octocrab
            .pulls(org_name, module_name)
            .list_files(pr_number)
            .await
    })
    .await?;
    if pr_files.is_empty() {
        return Ok(Some(ValidationResult::NoFiles)); // no files committed
    }

    // check each file and error if one is in unexpected place
    for pr_file in pr_files {
        if !directory_matcher.is_match(&pr_file.filename) {
            return Ok(Some(ValidationResult::WrongFiles {
                expected_files_pattern: directory_description_regex.to_string(),
            }));
        }
    }

    Ok(None)
}

struct KnownRegions(BTreeMap<&'static str, Vec<&'static str>>);

impl KnownRegions {
    fn is_known_ignoring_case(&self, possible_region: &str) -> bool {
        let possible_region_lower = possible_region.to_ascii_lowercase();
        for (known_region, known_region_aliases) in &self.0 {
            if known_region.to_ascii_lowercase() == possible_region_lower {
                return true;
            }
            for known_region_alias in known_region_aliases {
                if known_region_alias.to_ascii_lowercase() == possible_region_lower {
                    return true;
                }
            }
        }
        false
    }
}

fn make_fake_course_schedule(module_name: String) -> CourseSchedule {
    let fixed_date = NaiveDate::from_ymd_opt(2030, 1, 1).unwrap();
    let mut sprints = IndexMap::new();
    sprints.insert(
        module_name,
        std::iter::repeat_with(|| btreemap![ARBITRARY_REGION => fixed_date])
            // 5 is the max number of sprints a module (currently) contains.
            .take(5)
            .collect(),
    );
    CourseSchedule {
        start: fixed_date,
        end: fixed_date,
        sprints,
    }
}<|MERGE_RESOLUTION|>--- conflicted
+++ resolved
@@ -11,12 +11,8 @@
     config::{CourseSchedule, CourseScheduleWithRegisterSheetId},
     course::{get_descriptor_id_for_pr, match_prs_to_assignments},
     newtypes::Region,
-<<<<<<< HEAD
     octocrab::{all_pages, octocrab_for_token},
-=======
-    octocrab::octocrab_for_token,
     pr_comments::{PullRequest, close_existing_comments, leave_tagged_comment},
->>>>>>> b09a83e8
     prs::get_prs,
 };
 
@@ -140,7 +136,6 @@
 
 Please check the expected title format, and make sure your region is in the correct place and spelled correctly."#;
 
-<<<<<<< HEAD
 const WRONG_FILES: &str = r#"The changed files in this PR don't match what is expected for this task.
 
 Please check that you committed the right files for the task, and that there are no accidentally committed files from other sprints.
@@ -151,9 +146,7 @@
 
 Please check that you committed the right files and pushed to the repository"#;
 
-=======
 #[derive(strum_macros::Display)]
->>>>>>> b09a83e8
 enum ValidationResult {
     Ok,
     BodyTemplateNotFilledOut,
